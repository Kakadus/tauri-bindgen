--- conflicted
+++ resolved
@@ -54,11 +54,7 @@
       - name: install native dependecies
         run: |
           sudo apt-get update
-<<<<<<< HEAD
-          sudo apt-get install -y webkit2gtk-4.0 libgtk-3-dev
-=======
           sudo apt-get install -y libwebkit2gtk-4.1-dev libgtk-3-dev libsoup-3.0-dev libjavascriptcoregtk-4.1-dev
->>>>>>> 3189e59e
       - uses: dtolnay/rust-toolchain@stable
         with:
           toolchain: 1.70.0 # MSRV
