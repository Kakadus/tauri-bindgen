--- conflicted
+++ resolved
@@ -33,12 +33,9 @@
 quote = "1.0.33"
 proc-macro2 = "1.0.67"
 syn = "2.0.33"
-<<<<<<< HEAD
 schemars = "0.8.12"
 serde_json = "1.0"
-=======
 tauri = "2.0.0-alpha.14"
->>>>>>> c59ba49b
 
 [dependencies]
 clap.workspace = true
